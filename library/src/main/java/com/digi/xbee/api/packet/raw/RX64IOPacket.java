--- conflicted
+++ resolved
@@ -134,13 +134,8 @@
 		this.sourceAddress64 = sourceAddress64;
 		this.rssi = rssi;
 		this.receiveOptions = receiveOptions;
-<<<<<<< HEAD
 		if (rfData != null) {
-			this.rfData = rfData.clone();
-=======
-		this.rfData = rfData;
 		if (rfData != null && rfData.length >= 5)
->>>>>>> 14b24e47
 			ioSample = new IOSample(rfData);
 		} else {
 			this.rfData = null;
@@ -235,18 +230,7 @@
 	 * 
 	 * @param rfData Received RF data.
 	 */
-<<<<<<< HEAD
 	public void setRFData(byte[] rfData) {
-		if (rfData != null) {
-			this.rfData = rfData.clone();
-			this.ioSample = new IOSample(this.rfData);
-		} else {
-			this.rfData = null;
-			this.ioSample = null;
-		}
-		
-=======
-	public void setRFData(byte[] rfData){
 		if (rfData == null)
 			this.rfData = null;
 		else
@@ -257,7 +241,6 @@
 			ioSample = new IOSample(this.rfData);
 		else
 			ioSample = null;
->>>>>>> 14b24e47
 	}
 	
 	/**
@@ -265,17 +248,10 @@
 	 * 
 	 * @return Received RF data.
 	 */
-<<<<<<< HEAD
 	public byte[] getRFData() {
-		if (rfData != null)
-			return rfData.clone();
-		return null;
-=======
-	public byte[] getRFData(){
 		if (rfData == null)
 			return null;
 		return Arrays.copyOf(rfData, rfData.length);
->>>>>>> 14b24e47
 	}
 	
 	/*
