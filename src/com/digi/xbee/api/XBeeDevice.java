--- conflicted
+++ resolved
@@ -1050,73 +1050,7 @@
 		
 		logger.info(toString() + "Sending serial data asynchronously to {} >> {}.", address, HexUtils.prettyHexString(data));
 		
-<<<<<<< HEAD
 		XBeePacket xbeePacket = new TransmitPacket(getNextFrameID(), address, XBee16BitAddress.UNKNOWN_ADDRESS, 0, XBeeTransmitOptions.NONE, data);
-=======
-		// Depending on the protocol of the XBee device, the packet to send may vary.
-		XBeePacket xbeePacket;
-		switch (getXBeeProtocol()) {
-		case RAW_802_15_4:
-			// Generate and send the Tx64 packet.
-			xbeePacket = new TX64Packet(getNextFrameID(), address, XBeeTransmitOptions.NONE, data);
-			break;
-		default:
-			// Generate and send the Transmit packet.
-			xbeePacket = new TransmitPacket(getNextFrameID(), address, XBee16BitAddress.UNKNOWN_ADDRESS, 0, XBeeTransmitOptions.NONE, data);
-		}
-		sendAndCheckXBeePacket(xbeePacket, true);
-	}
-	
-	/**
-	 * Sends the provided data to the XBee device of the network corresponding 
-	 * to the given 16-bit address asynchronously.
-	 * 
-	 * <p>Asynchronous transmissions do not wait for answer from the remote 
-	 * device or for transmit status packet.</p>
-	 * 
-	 * @param address The 16-bit address of the XBee that will receive the data.
-	 * @param data Byte array containing data to be sent.
-	 * 
-	 * @throws XBeeException if there is any XBee related exception.
-	 * @throws InterfaceNotOpenException if the device is not open.
-	 * @throws NullPointerException if {@code address == null} or 
-	 *                              if {@code data == null}.
-	 * 
-	 * @see XBee16BitAddress
-	 * @see #sendSerialDataAsync(XBee64BitAddress, byte[])
-	 * @see #sendSerialDataAsync(XBeeDevice, byte[])
-	 * @see #sendSerialData(XBee16BitAddress, byte[])
-	 * @see #sendSerialData(XBee64BitAddress, byte[])
-	 * @see #sendSerialData(XBeeDevice, byte[])
-	 */
-	public void sendSerialDataAsync(XBee16BitAddress address, byte[] data) throws XBeeException {
-		// Verify the parameters are not null, if they are null, throw an exception.
-		if (address == null)
-			throw new NullPointerException("Address cannot be null");
-		if (data == null)
-			throw new NullPointerException("Data cannot be null");
-		
-		// Check connection.
-		if (!connectionInterface.isOpen())
-			throw new InterfaceNotOpenException();
-		// Check if device is remote.
-		if (isRemote())
-			throw new OperationNotSupportedException("Cannot send data to a remote device from a remote device.");
-		
-		logger.info(toString() + "Sending serial data asynchronously to {} >> {}.", address, HexUtils.prettyHexString(data));
-		
-		// Depending on the protocol of the XBee device, the packet to send may vary.
-		XBeePacket xbeePacket;
-		switch (getXBeeProtocol()) {
-		case RAW_802_15_4:
-			// Generate and send the Tx16 packet.
-			xbeePacket = new TX16Packet(getNextFrameID(), address, XBeeTransmitOptions.NONE, data);
-			break;
-		default:
-			// Generate and send the Transmit packet.
-			xbeePacket = new TransmitPacket(getNextFrameID(), XBee64BitAddress.UNKNOWN_ADDRESS, address, 0, XBeeTransmitOptions.NONE, data);
-		}
->>>>>>> 96eead5f
 		sendAndCheckXBeePacket(xbeePacket, true);
 	}
 	
@@ -1745,7 +1679,6 @@
 	 * @see IOSample
 	 * @see IOLine
 	 */
-<<<<<<< HEAD
 	protected IOSample getIOSample(IOLine ioLine) throws TimeoutException, XBeeException {
 		if (ioLine == null)
 			throw new NullPointerException("IO line cannot be null.");
@@ -1759,42 +1692,6 @@
 			response = sendATCommand(new ATCommand(ioLine.getReadIOATCommand()));
 		} catch (IOException e) {
 			throw new XBeeException("Error writing in the communication interface.", e);
-=======
-	private IPacketReceiveListener IOPacketReceiveListener = new IPacketReceiveListener() {
-		/*
-		 * (non-Javadoc)
-		 * @see com.digi.xbee.api.listeners.IPacketReceiveListener#packetReceived(com.digi.xbee.api.packet.XBeePacket)
-		 */
-		public void packetReceived(XBeePacket receivedPacket) {
-			// Discard non API packets.
-			if (!(receivedPacket instanceof XBeeAPIPacket))
-				return;
-			// If we already have received an IO packet, ignore this packet.
-			if (ioPacketReceived)
-				return;
-			
-			// Save the packet value (IO sample payload)
-			switch (((XBeeAPIPacket)receivedPacket).getFrameType()) {
-			case IO_DATA_SAMPLE_RX_INDICATOR:
-				ioPacketPayload = ((IODataSampleRxIndicatorPacket)receivedPacket).getRFData();
-				break;
-			case RX_IO_16:
-				ioPacketPayload = ((RX16IOPacket)receivedPacket).getRFData();
-				break;
-			case RX_IO_64:
-				ioPacketPayload = ((RX64IOPacket)receivedPacket).getRFData();
-				break;
-			default:
-				return;
-			}
-			// Set the IO packet received flag.
-			ioPacketReceived = true;
-			
-			// Continue execution by notifying the lock object.
-			synchronized (ioLock) {
-				ioLock.notify();
-			}
->>>>>>> 96eead5f
 		}
 		
 		// Check if AT Command response is valid.
