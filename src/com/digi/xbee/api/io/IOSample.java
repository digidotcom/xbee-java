/**
* Copyright (c) 2014 Digi International Inc.,
* All rights not expressly granted are reserved.
*
* This Source Code Form is subject to the terms of the Mozilla Public
* License, v. 2.0. If a copy of the MPL was not distributed with this file,
* You can obtain one at http://mozilla.org/MPL/2.0/.
*
* Digi International Inc. 11001 Bren Road East, Minnetonka, MN 55343
* =======================================================================
*/
package com.digi.xbee.api.io;

import java.util.HashMap;

import com.digi.xbee.api.exceptions.OperationNotSupportedException;
import com.digi.xbee.api.utils.ByteUtils;

/**
<<<<<<< HEAD
 * This class represents an IO Data Sample. The sample is built using the
 * parameters of the constructor.
=======
 * This class represents an IO Data Sample. The sample is built using the parameters of 
 * the constructor. The sample contains an analog and digital mask indicating which IO lines 
 * are configured with that functionality.
>>>>>>> 5a4db57d
 * 
 * <p>Depending on the protocol the XBee device is executing, the digital and analog masks are 
 * retrieved in separated bytes (2 bytes for the digital mask and 1 for the analog mask) or 
 * merged contained (digital and analog masks are contained in 2 bytes).</p> 
 * <br>
 * <p><b>802.15.4 Protocol</b></p>
 * <br>
 * <p>Digital and analog channels masks</p>
 * <p>------------------------------------------------------------------</p>
 * <p>Indicates which digital and ADC IO lines are configured in the module. Each
 * bit corresponds to one digital or ADC IO line on the module:</p>
 * <br>
 * <BLOCKQUOTE>
 *      <p>bit 0 =  DIO0</p>1
 *      <p>bit 1 =  DIO1</p>0
 *      <p>bit 2 =  DIO2</p>0
 *      <p>bit 3 =  DIO3</p>1
 *      <p>bit 4 =  DIO4</p>0
 *      <p>bit 5 =  DIO5</p>1
 *      <p>bit 6 =  DIO6</p>0
 *      <p>bit 7 =  DIO7</p>0
 *      <p>bit 8 =  DIO8</p>0
 *      <p>bit 9 =  AD0</p>0
 *      <p>bit 10 = AD1</p>1
 *      <p>bit 11 = AD2</p>1
 *      <p>bit 12 = AD3</p>0
 *      <p>bit 13 = AD4</p>0
 *      <p>bit 14 = AD5</p>0
 *      <p>bit 15 = N/A</p>0
 * <br>
 *      <p>Example: mask of {@code 0x0C29} means DIO0, DIO3, DIO5, AD1 and AD2 enabled.</p>
 *      <p>0 0 0 0 1 1 0 0 0 0 1 0 1 0 0 1</p>
 * </BLOCKQUOTE>
 * <br><br>
 * <p><b>Other Protocols</b></p>
 * <br>
 * <p>Digital Channel Mask</p>
 * <p>------------------------------------------------------------------</p>
 * <p>Indicates which digital IO lines are configured in the module. Each bit 
 * corresponds to one digital IO line on the module:</p>
 * <br>
 * <BLOCKQUOTE>
 *      <p>bit 0 =  DIO0/AD0</p>
 *      <p>bit 1 =  DIO1/AD1</p> 
 *      <p>bit 2 =  DIO2/AD2</p>
 *      <p>bit 3 =  DIO3/AD3</p>
 *      <p>bit 4 =  DIO4/AD4</p>
 *      <p>bit 5 =  DIO5/AD5/ASSOC</p>
 *      <p>bit 6 =  DIO6/RTS</p>
 *      <p>bit 7 =  DIO7/CTS</p>
 *      <p>bit 8 =  DIO8/DTR/SLEEP_RQ</p>
 *      <p>bit 9 =  DIO9/ON_SLEEP</p>
 *      <p>bit 10 = DIO10/PWM0/RSSI</p>
 *      <p>bit 11 = DIO11/PWM1</p>
 *      <p>bit 12 = DIO12/CD</p>
 *      <p>bit 13 = DIO13</p>
 *      <p>bit 14 = DIO14</p>
 *      <p>bit 15 = N/A</p>
 * <br>
 *      <p>Example: mask of {@code 0x040B} means DIO0, DIO1, DIO2, DIO3 and DIO10 enabled.</p>
 *      <p>0 0 0 0 0 1 0 0 0 0 0 0 1 0 1 1</p>
 * <br><br>
 * </BLOCKQUOTE>
 * <p>Analog Channel Mask</p>
 * <p>-----------------------------------------------------------------------</p>
 * <p>Indicates which lines are configured as ADC. Each bit in the analog 
 * channel mask corresponds to one ADC line on the module.</p>
 * <br>
 * <BLOCKQUOTE>
 *      <p>bit 0 = AD0/DIO0</p>
 *      <p>bit 1 = AD1/DIO1</p>
 *      <p>bit 2 = AD2/DIO2</p>
 *      <p>bit 3 = AD3/DIO3</p>
 *      <p>bit 4 = AD4/DIO4</p>
 *      <p>bit 5 = AD5/DIO5/ASSOC</p>
 *      <p>bit 6 = N/A</p>
 *      <p>bit 7 = Supply Voltage Value</p>
 * <br>
 *      <p>Example: mask of {@code 0x83} means AD0, and AD1 enabled.</p>
 *      <p>0 0 0 0 0 0 1 1</p>
 * </BLOCKQUOTE>
 */
public class IOSample {
	
	// Variables.
	private final byte[] ioSamplePayload;
	
	private int digitalHSBMask;
	private int digitalLSBMask;
	private int digitalMask;
	private int analogMask;
	private int digitalHSBValues;
	private int digitalLSBValues;
	private int digitalValues;
	private int powerSupplyVoltage;
	
	private final HashMap<IOLine, Integer> analogValuesMap = new HashMap<IOLine, Integer>();
	private final HashMap<IOLine, IOValue> digitalValuesMap = new HashMap<IOLine, IOValue>();
	
	/**
	 * Class constructor. Instances a new object of type {@code IOSample} with 
	 * the given IO sample payload.
	 * 
	 * @param ioSamplePayload The payload corresponding to an IO sample.
	 * 
<<<<<<< HEAD
	 * @throws IllegalArgumentException if {@code ioSamplePayload.length < 5}.
	 * @throws NullPointerException if {@code ioSamplePayload == null}.
=======
	 * @throws NullPointerException if {@code ioSamplePayload == null}.
	 * @throws IllegalArgumentException if {@code ioSamplePayload.length < 4}.
>>>>>>> 5a4db57d
	 */
	public IOSample(byte[] ioSamplePayload) {
		if (ioSamplePayload == null)
			throw new NullPointerException("IO sample payload cannot be null.");
		
		if (ioSamplePayload.length < 5)
			throw new IllegalArgumentException("IO sample payload must be longer than 4.");
		
		this.ioSamplePayload = ioSamplePayload;
		if (ioSamplePayload.length % 2 != 0)
			parseRawIOSample();
		else
			parseIOSample();
	}
	
	/**
	 * Parses the information contained in the IO sample bytes reading the value of 
	 * each configured DIO and ADC.
	 */
	private void parseRawIOSample() {
		int dataIndex = 3;
		
		// Obtain the digital mask.                 // Available digital IOs in 802.15.4
		digitalHSBMask = ioSamplePayload[1] & 0x01;	// 0 0 0 0 0 0 0 1
		digitalLSBMask = ioSamplePayload[2] & 0xFF;	// 1 1 1 1 1 1 1 1
		// Combine the masks.
		digitalMask = (digitalHSBMask << 8) + digitalLSBMask;
		// Obtain the analog mask.                                              // Available analog IOs in 802.15.4
		analogMask = ((ioSamplePayload[1] <<8) + ioSamplePayload[2]) & 0x7E00;	// 0 1 1 1 1 1 1 0 0 0 0 0 0 0 0 0
		
		// Read the digital values (if any). There are 9 possible digital lines in 
		// 802.15.4 protocol. The digital mask indicates if there is any digital 
		// line enabled to read its value. If 0, no digital values are received.
		if (digitalMask > 0) {
			// Obtain the digital values.
			digitalHSBValues = ioSamplePayload[3] & 0x7F;
			digitalLSBValues = ioSamplePayload[4] & 0xFF;
			// Combine the values.
			digitalValues = (digitalHSBValues << 8) + digitalLSBValues;
			
			for (int i = 0; i < 16; i++) {
				if (!ByteUtils.isBitEnabled(digitalMask, i))
					continue;
				if (ByteUtils.isBitEnabled(digitalValues, i))
					digitalValuesMap.put(IOLine.getDIO(i), IOValue.HIGH);
				else
					digitalValuesMap.put(IOLine.getDIO(i), IOValue.LOW);
			}
			// Increase the data index to read the analog values.
			dataIndex += 2;
		}
		
		// Read the analog values (if any). There are 6 possible analog lines.
		// The analog mask indicates if there is any analog line enabled to read 
		// its value. If 0, no analog values are received.
		int adcIndex = 9;
		while ((ioSamplePayload.length - dataIndex) > 1 && adcIndex < 16) {
			if (!ByteUtils.isBitEnabled(analogMask, adcIndex)) {
				adcIndex += 1;
				continue;
			}
			// 802.15.4 protocol does not provide power supply value, so get just the ADC data.
			analogValuesMap.put(IOLine.getDIO(adcIndex - 9), ((ioSamplePayload[dataIndex] & 0xFF) << 8) + (ioSamplePayload[dataIndex + 1] & 0xFF));
			// Increase the data index to read the next analog values.
			dataIndex += 2;
			adcIndex += 1;
		}
	}
	
	/**
	 * Parses the information contained in the IO sample bytes reading the 
	 * value of each configured DIO and ADC.
	 */
	private void parseIOSample() {
		int dataIndex = 4;
		
		// Obtain the digital masks.                // Available digital IOs
		digitalHSBMask = ioSamplePayload[1] & 0x7F;	// 0 1 1 1 1 1 1 1
		digitalLSBMask = ioSamplePayload[2] & 0xFF;	// 1 1 1 1 1 1 1 1
		// Combine the masks.
		digitalMask = (digitalHSBMask << 8) + digitalLSBMask;
		// Obtain the analog mask.                  // Available analog IOs
		analogMask = ioSamplePayload[3] & 0xBF;		// 1 0 1 1 1 1 1 1
		
		// Read the digital values (if any). There are 16 possible digital lines.
		// The digital mask indicates if there is any digital line enabled to read 
		// its value. If 0, no digital values are received.
		if (digitalMask > 0) {
			// Obtain the digital values.
			digitalHSBValues = ioSamplePayload[4] & 0x7F;
			digitalLSBValues = ioSamplePayload[5] & 0xFF;
			// Combine the values.
			digitalValues = (digitalHSBValues << 8) + digitalLSBValues;
			
			for (int i = 0; i < 16; i++) {
				if (!ByteUtils.isBitEnabled(digitalMask, i))
					continue;
				if (ByteUtils.isBitEnabled(digitalValues, i))
					digitalValuesMap.put(IOLine.getDIO(i), IOValue.HIGH);
				else
					digitalValuesMap.put(IOLine.getDIO(i), IOValue.LOW);
			}
			// Increase the data index to read the analog values.
			dataIndex += 2;
		}
		
		// Read the analog values (if any). There are 6 possible analog lines.
		// The analog mask indicates if there is any analog line enabled to read 
		// its value. If 0, no analog values are received.
		int adcIndex = 0;
		while ((ioSamplePayload.length - dataIndex) > 1 && adcIndex < 8) {
			if (!ByteUtils.isBitEnabled(analogMask, adcIndex)) {
				adcIndex += 1;
				continue;
			}
			// When analog index is 7, it means that the analog value corresponds to the power 
			// supply voltage, therefore this value should be stored in a different value.
			if (adcIndex == 7)
				powerSupplyVoltage = ((ioSamplePayload[dataIndex] & 0xFF) << 8) + (ioSamplePayload[dataIndex + 1] & 0xFF);
			else
				analogValuesMap.put(IOLine.getDIO(adcIndex), ((ioSamplePayload[dataIndex] & 0xFF) << 8) + (ioSamplePayload[dataIndex + 1] & 0xFF));
			// Increase the data index to read the next analog values.
			dataIndex += 2;
			adcIndex += 1;
		}
	}
	
	/**
	 * Retrieves the HSB of the digital mask.
	 * 
	 * @return HSB of the digital mask.
	 * 
	 * @see #getDigitalLSBMask()
	 * @see #getDigitalMask()
	 */
	public int getDigitalHSBMask() {
		return digitalHSBMask;
	}
	
	/**
	 * Retrieves the LSB of the digital mask.
	 * 
	 * @return LSB of the digital mask.
	 * 
	 * @see #getDigitalHSBMask()
	 * @see #getDigitalMask()
	 */
	public int getDigitalLSBMask() {
		return digitalLSBMask;
	}
	
	/**
	 * Retrieves the combined (HSB + LSB) digital mask.
	 * 
	 * @return The combined digital mask.
	 * 
	 * @see #getDigitalLSBMask()
	 * @see #getDigitalHSBMask()
	 */
	public int getDigitalMask() {
		return digitalMask;
	}
	
	/**
	 * Checks whether or not the {@code IOSample} has digital values.
	 * 
	 * @return {@code true} if there are digital values, {@code false} 
	 *         otherwise.
	 */
	public boolean hasDigitalValues() {
		return digitalValuesMap.size() > 0;
	}
	
	/**
	 * Retrieves whether or not the given IO line has a digital value.
	 * 
	 * @param ioLine The IO line to check if has a digital value.
	 * 
	 * @return {@code true} if the given IO line has a digital value, 
	 *         {@code false} otherwise.
	 * 
	 * @see IOLine
	 */
	public boolean hasDigitalValue(IOLine ioLine) {
		return digitalValuesMap.containsKey(ioLine);
	}
	
	/**
	 * Retrieves the digital values map.
	 * 
	 * @return {@code HashMap} with the digital value of each configured IO 
	 *         line.
	 * 
	 * @see IOLine
	 * @see IOValue
	 * @see #getDigitalValue(IOLine)
	 */
	public HashMap<IOLine, IOValue> getDigitalValues() {
		return digitalValuesMap;
	}
	
	/**
	 * Retrieves the digital value of the provided IO line.
	 * 
	 * @param ioLine The IO line to get its digital value.
	 * 
	 * @return The {@code IOValue} of the given IO line.
	 * 
	 * @throws IllegalArgumentException if the given IO line does not have 
	 *                                  an associated digital value.
	 * 
	 * @see IOLine
	 * @see IOValue
	 * @see #getDigitalValues()
	 */
	public IOValue getDigitalValue(IOLine ioLine) {
		if (!digitalValuesMap.containsKey(ioLine))
			throw new IllegalArgumentException(ioLine.getName() + " does not have a digital value.");
		return digitalValuesMap.get(ioLine);
	}
	
	/**
	 * Retrieves the analog mask.
	 * 
	 * @return Analog mask.
	 */
	public int getAnalogMask() {
		return analogMask;
	}
	
	/**
	 * Retrieves whether or not the {@code IOSample} has analog values.
	 *  
	 * @return {@code true} if there are analog values, {@code false} otherwise.
	 * 
	 * @see IOLine
	 * @see #hasAnalogValue(IOLine)
	 * @see #getAnalogValues()
	 * @see #getAnalogValue(IOLine)
	 */
	public boolean hasAnalogValues() {
		return analogValuesMap.size() > 0;
	}
	
	/**
	 * Retrieves whether or not the given IO line has an analog value.
	 * 
	 * @param ioLine The IO line to check if has an analog value.
	 * 
	 * @return {@code true} if the given IO line has an analog value, 
	 *         {@code false} otherwise.
	 * 
	 * @see IOLine
	 * @see #hasAnalogValues()
	 * @see #getAnalogValues()
	 * @see #getAnalogValue(IOLine)
	 */
	public boolean hasAnalogValue(IOLine ioLine) {
		return analogValuesMap.containsKey(ioLine);
	}
	
	/**
	 * Retrieves the analog values map.
	 * 
	 * @return {@code HashMap} with the analog value of each configured IO line.
	 * 
	 * @see IOLine
	 * @see #getAnalogValue(IOLine)
	 * @see #hasAnalogValues()
	 * @see #hasAnalogValue(IOLine)
	 */
	public HashMap<IOLine, Integer> getAnalogValues() {
		return analogValuesMap;
	}
	
	/**
	 * Retrieves the analog value of the provided IO line.
	 * 
	 * @param ioLine The IO line to get its analog value.
	 * 
	 * @return The analog value of the given IO line.
	 *  
	 * @throws IllegalArgumentException if the given IO line does not have 
	 *                                  an associated analog value.
	 * 
	 * @see IOLine
	 * @see #getAnalogValues()
	 * @see #hasAnalogValue(IOLine)
	 * @see #hasAnalogValues()
	 */
	public int getAnalogValue(IOLine ioLine) {
		if (!analogValuesMap.containsKey(ioLine))
			throw new IllegalArgumentException(ioLine.getName() + " does not have an analog value.");
		return analogValuesMap.get(ioLine);
	}
	
	/**
	 * Retrieves whether or not the IOSample has power supply value.
	 * 
	 * @return {@code true} if the IOSample has power supply value, 
	 *         {@code false} otherwise.
	 * 
	 * @see #getPowerSupplyValue()
	 */
	public boolean hasPowerSupplyValue() {
		return ByteUtils.isBitEnabled(analogMask, 7);
	}
	
	/**
	 * Retrieves the value of the power supply voltage.
	 * 
	 * @return The value of the power supply voltage.
	 * 
	 * @throws OperationNotSupportedException if the IOSample does not have 
	 *         power supply value.
	 * 
	 * @see #hasPowerSupplyValue()
	 */
	public int getPowerSupplyValue() throws OperationNotSupportedException {
		if (!ByteUtils.isBitEnabled(analogMask, 7))
			throw new OperationNotSupportedException();
		return powerSupplyVoltage;
	}
}<|MERGE_RESOLUTION|>--- conflicted
+++ resolved
@@ -17,14 +17,9 @@
 import com.digi.xbee.api.utils.ByteUtils;
 
 /**
-<<<<<<< HEAD
  * This class represents an IO Data Sample. The sample is built using the
- * parameters of the constructor.
-=======
- * This class represents an IO Data Sample. The sample is built using the parameters of 
  * the constructor. The sample contains an analog and digital mask indicating which IO lines 
  * are configured with that functionality.
->>>>>>> 5a4db57d
  * 
  * <p>Depending on the protocol the XBee device is executing, the digital and analog masks are 
  * retrieved in separated bytes (2 bytes for the digital mask and 1 for the analog mask) or 
@@ -130,13 +125,8 @@
 	 * 
 	 * @param ioSamplePayload The payload corresponding to an IO sample.
 	 * 
-<<<<<<< HEAD
-	 * @throws IllegalArgumentException if {@code ioSamplePayload.length < 5}.
+	 * @throws IllegalArgumentException if {@code ioSamplePayload.length < 4}.
 	 * @throws NullPointerException if {@code ioSamplePayload == null}.
-=======
-	 * @throws NullPointerException if {@code ioSamplePayload == null}.
-	 * @throws IllegalArgumentException if {@code ioSamplePayload.length < 4}.
->>>>>>> 5a4db57d
 	 */
 	public IOSample(byte[] ioSamplePayload) {
 		if (ioSamplePayload == null)
@@ -153,8 +143,8 @@
 	}
 	
 	/**
-	 * Parses the information contained in the IO sample bytes reading the value of 
-	 * each configured DIO and ADC.
+	 * Parses the information contained in the IO sample bytes reading the 
+	 * value of each configured DIO and ADC.
 	 */
 	private void parseRawIOSample() {
 		int dataIndex = 3;
@@ -207,8 +197,8 @@
 	}
 	
 	/**
-	 * Parses the information contained in the IO sample bytes reading the 
-	 * value of each configured DIO and ADC.
+	 * Parses the information contained in the IO sample bytes reading the value of 
+	 * each configured DIO and ADC.
 	 */
 	private void parseIOSample() {
 		int dataIndex = 4;
